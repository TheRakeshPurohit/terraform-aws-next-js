{
<<<<<<< HEAD
  "name": "@dealmore/next-tf",
  "version": "2.6.19",
=======
  "name": "@vercel/next",
  "version": "2.6.24",
>>>>>>> 0ce7c290
  "license": "MIT",
  "main": "./dist/index",
  "homepage": "https://vercel.com/docs/runtimes#official-runtimes/next-js",
  "scripts": {
    "build": "./build.sh",
    "test-integration-once": "jest --env node --verbose --runInBand --bail",
    "prepublishOnly": "./build.sh"
  },
  "repository": {
    "type": "git",
    "url": "https://github.com/vercel/vercel.git",
    "directory": "packages/now-next"
  },
  "files": [
    "dist"
  ],
  "devDependencies": {
    "@types/aws-lambda": "8.10.19",
    "@types/buffer-crc32": "0.2.0",
    "@types/find-up": "4.0.0",
    "@types/fs-extra": "8.0.0",
    "@types/next-server": "8.0.0",
    "@types/resolve-from": "5.0.1",
    "@types/semver": "6.0.0",
    "@types/yazl": "2.4.1",
    "@zeit/node-file-trace": "0.8.2",
    "async-sema": "3.0.1",
    "buffer-crc32": "0.2.13",
    "escape-string-regexp": "3.0.0",
    "execa": "2.0.4",
    "find-up": "4.1.0",
    "fs-extra": "7.0.0",
    "get-port": "5.0.0",
    "resolve-from": "5.0.0",
    "semver": "6.1.1",
    "set-cookie-parser": "2.4.6",
    "typescript": "3.9.3",
    "yazl": "https://github.com/ijjk/yazl#70949c55b482647669ce37023017b1514c42b33c"
  }
}<|MERGE_RESOLUTION|>--- conflicted
+++ resolved
@@ -1,11 +1,6 @@
 {
-<<<<<<< HEAD
   "name": "@dealmore/next-tf",
-  "version": "2.6.19",
-=======
-  "name": "@vercel/next",
   "version": "2.6.24",
->>>>>>> 0ce7c290
   "license": "MIT",
   "main": "./dist/index",
   "homepage": "https://vercel.com/docs/runtimes#official-runtimes/next-js",
